--- conflicted
+++ resolved
@@ -73,7 +73,6 @@
         with:
           go-version: 1.17
       - name: Unit Tests
-<<<<<<< HEAD
         run: go test -v -race -covermode atomic -coverprofile=coverage.txt ./internal/...
       - name: Upload coverage report
         uses: codecov/codecov-action@v1.0.2
@@ -82,15 +81,5 @@
           file: coverage.txt
           flags: unittests
           name: codecov-umbrella
-=======
-        working-directory: internal
-        run: go test -v -race -covermode atomic -coverprofile=coverage.txt ./...
-      - name: Send coverage
-        uses: shogo82148/actions-goveralls@v1
-        with:
-          working-directory: internal
-          path-to-profile: coverage.txt
->>>>>>> 41839944
-
       - name: Integration tests
         run: docker-compose up --build --abort-on-container-exit --exit-code-from integration